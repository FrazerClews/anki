# Copyright: Ankitects Pty Ltd and contributors
# -*- coding: utf-8 -*-
# License: GNU AGPL, version 3 or later; http://www.gnu.org/licenses/agpl.html

from __future__ import annotations

<<<<<<< HEAD
from typing import Dict
=======
from typing import Any, Optional
>>>>>>> e16d6055

import aqt
from anki.lang import _
from aqt import gui_hooks
from aqt.qt import *
from aqt.webview import AnkiWebView


# wrapper class for set_bridge_command()
class TopToolbar:
    def __init__(self, toolbar: Toolbar):
        self.toolbar = toolbar


# wrapper class for set_bridge_command()
class BottomToolbar:
    def __init__(self, toolbar: Toolbar):
        self.toolbar = toolbar


class Toolbar:
    def __init__(self, mw: aqt.AnkiQt, web: AnkiWebView) -> None:
        self.mw = mw
        self.web = web
        self.link_handlers: Dict[str, Callable] = {
            "decks": self._deckLinkHandler,
            "study": self._studyLinkHandler,
            "add": self._addLinkHandler,
            "browse": self._browseLinkHandler,
            "stats": self._statsLinkHandler,
            "sync": self._syncLinkHandler,
        }
        self.web.setFixedHeight(30)
        self.web.requiresCol = False

    def draw(
        self,
        buf: str = "",
        web_context: Optional[Any] = None,
        link_handler: Optional[Callable[[str], Any]] = None,
    ):
        web_context = web_context or TopToolbar(self)
        link_handler = link_handler or self._linkHandler
        self.web.set_bridge_command(link_handler, web_context)
        self.web.stdHtml(
            self._body % self._centerLinks(), css=["toolbar.css"], context=web_context,
        )
        self.web.adjustHeightToFit()
        if self.mw.media_syncer.is_syncing():
            self.set_sync_active(True)

    # Available links
    ######################################################################

    def addLink(
        self, name: str, cmd: str, func: Callable, tip: str = "",
    ):
        self.link_handlers[cmd] = func

        return (cmd, name, tip)

    def _centerLinks(self):
        links = [
<<<<<<< HEAD
            ("decks", _("Decks"), _("Shortcut key: %s") % "D"),
            ("add", _("Add"), _("Shortcut key: %s") % "A"),
            ("browse", _("Browse"), _("Shortcut key: %s") % "B"),
            ("stats", _("Stats"), _("Shortcut key: %s") % "T"),
            ("sync", _("Sync"), _("Shortcut key: %s") % "Y"),
        ]
        gui_hooks.top_toolbar_did_init_links(links, self)
        return self._linkHTML(links)
=======
            ["decks", _("Decks"), _("Shortcut key: %s") % "D"],
            ["add", _("Add"), _("Shortcut key: %s") % "A"],
            ["browse", _("Browse"), _("Shortcut key: %s") % "B"],
            ["stats", _("Stats"), _("Shortcut key: %s") % "T"],
        ]

        return self._linkHTML(links) + self._sync_link()
>>>>>>> e16d6055

    def _linkHTML(self, links):
        buf = ""
        for ln, name, title in links:
            buf += """
            <a class=hitem tabindex="-1" aria-label="%s" title="%s" href=# onclick="return pycmd('%s')">%s</a>""" % (
                name,
                title,
                ln,
                name,
            )
        return buf

    def _sync_link(self) -> str:
        name = _("Sync")
        title = _("Shortcut key: %s") % "Y"
        label = "sync"
        return f"""
<a class=hitem tabindex="-1" aria-label="{name}" title="{title}" href=# onclick="return pycmd('{label}')">{name}
<img id=sync-spinner src='/_anki/imgs/refresh.svg'>        
</a>"""

    def set_sync_active(self, active: bool) -> None:
        if active:
            meth = "addClass"
        else:
            meth = "removeClass"
        self.web.eval(f"$('#sync-spinner').{meth}('spin')")

    # Link handling
    ######################################################################

    def _linkHandler(self, link):
        if link in self.link_handlers:
            self.link_handlers[link]()
        return False

    def _deckLinkHandler(self):
        self.mw.moveToState("deckBrowser")

    def _studyLinkHandler(self):
        # if overview already shown, switch to review
        if self.mw.state == "overview":
            self.mw.col.startTimebox()
            self.mw.moveToState("review")
        else:
            self.mw.onOverview()

    def _addLinkHandler(self):
        self.mw.onAddCard()

    def _browseLinkHandler(self):
        self.mw.onBrowse()

    def _statsLinkHandler(self):
        self.mw.onStats()

    def _syncLinkHandler(self):
        self.mw.onSync()

    # HTML & CSS
    ######################################################################

    _body = """
<center id=outer>
<table id=header width=100%%>
<tr>
<td class=tdcenter align=center>%s</td>
</tr></table>
</center>
"""


# Bottom bar
######################################################################


class BottomBar(Toolbar):

    _centerBody = """
<center id=outer><table width=100%% id=header><tr><td align=center>
%s</td></tr></table></center>
"""

    def draw(
        self,
        buf: str = "",
        web_context: Optional[Any] = None,
        link_handler: Optional[Callable[[str], Any]] = None,
    ):
        # note: some screens may override this
        web_context = web_context or BottomToolbar(self)
        link_handler = link_handler or self._linkHandler
        self.web.set_bridge_command(link_handler, web_context)
        self.web.stdHtml(
            self._centerBody % buf,
            css=["toolbar.css", "toolbar-bottom.css"],
            context=web_context,
        )
        self.web.adjustHeightToFit()<|MERGE_RESOLUTION|>--- conflicted
+++ resolved
@@ -4,11 +4,7 @@
 
 from __future__ import annotations
 
-<<<<<<< HEAD
-from typing import Dict
-=======
-from typing import Any, Optional
->>>>>>> e16d6055
+from typing import Any, Dict, Optional
 
 import aqt
 from anki.lang import _
@@ -72,24 +68,13 @@
 
     def _centerLinks(self):
         links = [
-<<<<<<< HEAD
             ("decks", _("Decks"), _("Shortcut key: %s") % "D"),
             ("add", _("Add"), _("Shortcut key: %s") % "A"),
             ("browse", _("Browse"), _("Shortcut key: %s") % "B"),
             ("stats", _("Stats"), _("Shortcut key: %s") % "T"),
-            ("sync", _("Sync"), _("Shortcut key: %s") % "Y"),
         ]
         gui_hooks.top_toolbar_did_init_links(links, self)
-        return self._linkHTML(links)
-=======
-            ["decks", _("Decks"), _("Shortcut key: %s") % "D"],
-            ["add", _("Add"), _("Shortcut key: %s") % "A"],
-            ["browse", _("Browse"), _("Shortcut key: %s") % "B"],
-            ["stats", _("Stats"), _("Shortcut key: %s") % "T"],
-        ]
-
         return self._linkHTML(links) + self._sync_link()
->>>>>>> e16d6055
 
     def _linkHTML(self, links):
         buf = ""
