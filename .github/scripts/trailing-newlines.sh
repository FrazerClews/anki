--- conflicted
+++ resolved
@@ -2,15 +2,12 @@
 
 set -eo pipefail
 
-<<<<<<< HEAD
 # Checking version to force it fail the build if rg is not installed.
 # Because `set -e` does not work inside the subshell $()
 rg --version > /dev/null 2>&1
 
-files=$(rg -l '[^\n]\z' -g '!*.{png,svg,scss,json}' || true)
-=======
-files=$(rg -l '[^\n]\z' -g '!*.{svg,scss,json,sql}' || true)
->>>>>>> b1a8107a
+files=$(rg -l '[^\n]\z' -g '!*.{png,svg,scss,json,sql}' || true)
+
 if [ "$files" != "" ]; then
     echo "the following files are missing a newline on the last line:"
     echo $files
